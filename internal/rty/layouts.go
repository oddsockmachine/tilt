package rty

import (
	"fmt"

	"github.com/windmilleng/tcell"
)

// Layouts implement Component

<<<<<<< HEAD
=======
type Dir int

const (
	DirHor Dir = iota
	DirVert
)

>>>>>>> 0bce702a
// FlexLayout lays out its sub-components.
type FlexLayout struct {
	id  ID
	dir Dir
	cs  []Component
}

func NewFlexLayout(dir Dir) *FlexLayout {
	return &FlexLayout{
		dir: dir,
	}
}

func (l *FlexLayout) ID() ID {
	return l.id
}

func (l *FlexLayout) Add(c Component) {
	l.cs = append(l.cs, c)
}

func whToLd(width int, height int, dir Dir) (length int, depth int) {
	if dir == DirVert {
		return height, width
	}
	return width, height
}

func ldToWh(length int, depth int, dir Dir) (width int, height int) {
	if dir == DirVert {
		return depth, length
	}
	return length, depth
}

func (l *FlexLayout) Size(width int, height int) (int, int) {
	return width, height
}

func (l *FlexLayout) Render(w Writer, width, height int) error {
	length := width
	if l.dir == DirVert {
		length = height
	}

	allocations := make([]int, len(l.cs))
	allocated := 0
	var flexIdxs []int

	for i, c := range l.cs {
		reqWidth, reqHeight := c.Size(width, height)
		reqLen, _ := whToLd(reqWidth, reqHeight, l.dir)
		if reqLen >= height {
			flexIdxs = append(flexIdxs, i)
		} else {
			allocations[i] = reqLen
			allocated += reqLen
		}
	}

	flexTotal := length - allocated
	if flexTotal < 0 {
		return fmt.Errorf("FlexLayout can't render in %v lines; need at least %v", length, allocated)
	}
	numFlex := len(flexIdxs)
	for _, i := range flexIdxs {
		elemLength := flexTotal / numFlex
		allocations[i] = elemLength
		flexTotal -= elemLength
	}

	offset := 0
	for i, c := range l.cs {
		elemLength := allocations[i]

		var subW Writer

		if l.dir == DirHor {
			subW = w.Divide(offset, 0, allocations[i], height)
		} else {
			subW = w.Divide(0, offset, width, allocations[i])
		}

		offset += elemLength

		subW.RenderChild(c)
	}
	return nil
}

type ConcatLayout struct {
	id  ID
	dir Dir
	cs  []Component
}

func NewConcatLayout(id ID, dir Dir) *ConcatLayout {
	return &ConcatLayout{id: id, dir: dir}
}

func (l *ConcatLayout) ID() ID {
	return l.id
}

func (l *ConcatLayout) Add(c Component) {
	l.cs = append(l.cs, c)
}

func (l *ConcatLayout) Size(width, height int) (int, int) {
	totalLen := 0
	maxDepth := 0
	for _, c := range l.cs {
		reqWidth, reqHeight := c.Size(width, height)
		reqLen, reqDepth := whToLd(reqWidth, reqHeight, l.dir)
		if reqLen == GROW {
			return ldToWh(reqLen, maxDepth, l.dir)
		}
		totalLen += reqLen
		if reqDepth > maxDepth {
			maxDepth = reqDepth
		}
	}
	return ldToWh(totalLen, maxDepth, l.dir)
}

func (l *ConcatLayout) Render(w Writer, width int, height int) error {
	offset := 0
	for _, c := range l.cs {
		reqWidth, reqHeight := c.Size(width, height)

		var subW Writer
		if l.dir == DirHor {
			subW = w.Divide(offset, 0, reqWidth, reqHeight)
			offset += reqWidth
		} else {
			subW = w.Divide(0, offset, reqWidth, reqHeight)
			offset += reqHeight
		}

		subW.RenderChild(c)
	}
	return nil
}

func NewLines(id ID) *ConcatLayout {
	return NewConcatLayout(id, DirVert)
}

type Line struct {
	id  ID
	del *FlexLayout
}

func NewLine(id ID) *Line {
	return &Line{id: id, del: NewFlexLayout(DirHor)}
}

func (l *Line) Add(c Component) {
	l.del.Add(c)
}

func (l *Line) ID() ID {
	return l.id
}

func (l *Line) Size(width int, height int) (int, int) {
	return width, 1
}

func (l *Line) Render(w Writer, width int, height int) error {
	w.RenderChild(l.del)
	return nil
}

type Box struct {
	id    ID
	inner Component
}

func NewBox(id ID) *Box {
	return &Box{id: id}
}

func (b *Box) SetInner(c Component) {
	b.inner = c
}

func (b *Box) ID() ID {
	return b.id
}

func (b *Box) Size(width int, height int) (int, int) {
	return width, height
}

func (b *Box) Render(w Writer, width int, height int) error {
	for i := 0; i < width; i++ {
		w.SetContent(i, 0, '+', nil, tcell.StyleDefault)
		w.SetContent(i, height-1, '+', nil, tcell.StyleDefault)
	}

	for i := 0; i < height; i++ {
		w.SetContent(0, i, '+', nil, tcell.StyleDefault)
		w.SetContent(width-1, i, '+', nil, tcell.StyleDefault)
	}

	if b.inner == nil {
		return nil
	}

	w.Divide(1, 1, width-2, height-2).RenderChild(b.inner)
	return nil
}

// FixedSizeLayout fixes a component to a size
type FixedSizeLayout struct {
	id     ID
	del    Component
	width  int
	height int
}

func NewFixedSize(id ID, del Component, width int, height int) *FixedSizeLayout {
	return &FixedSizeLayout{id: id, del: del, width: width, height: height}
}

func (l *FixedSizeLayout) ID() ID {
	return l.id
}

func (l *FixedSizeLayout) Size(width int, height int) (int, int) {
	if l.width != GROW && l.height != GROW {
		return l.width, l.height
	}
	rWidth, rHeight := l.width, l.height
	delWidth, delHeight := l.del.Size(width, height)
	if rWidth == GROW {
		rWidth = delWidth
	}
	if rHeight == GROW {
		rHeight = delHeight
	}

	return rWidth, rHeight
}

func (l *FixedSizeLayout) Render(w Writer, width int, height int) error {
	w.RenderChild(l.del)
	return nil
}<|MERGE_RESOLUTION|>--- conflicted
+++ resolved
@@ -8,8 +8,6 @@
 
 // Layouts implement Component
 
-<<<<<<< HEAD
-=======
 type Dir int
 
 const (
@@ -17,7 +15,6 @@
 	DirVert
 )
 
->>>>>>> 0bce702a
 // FlexLayout lays out its sub-components.
 type FlexLayout struct {
 	id  ID
